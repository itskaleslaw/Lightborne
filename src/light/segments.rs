use bevy::prelude::*;
use bevy_rapier2d::prelude::*;
use enum_map::EnumMap;

use super::{
    render::{LightMaterial, LightRenderData}, BlackRayComponent, LightBeamSource, LightColor, LightSegmentZMarker, LIGHT_SPEED
};
use crate::{
    level::{mirror::Mirror, sensor::LightSensor},
    lighting::LineLight2d,
    particle::spark::SparkExplosionEvent,
    shared::GroupLabel,
};

/// Marker [`Component`] used to query for light segments.
#[derive(Default, Component, Clone, Debug)]
pub struct LightSegment {
    pub color: LightColor,
}

/// [`Bundle`] used in the initialization of the [`LightSegmentCache`] to spawn segment entities.
#[derive(Bundle, Debug, Clone, Default)]
pub struct LightSegmentBundle {
    pub segment: LightSegment,
    pub mesh: Mesh2d,
    pub material: MeshMaterial2d<LightMaterial>,
    pub visibility: Visibility,
    pub transform: Transform,
    pub line_light: LineLight2d,
}

/// [`Resource`] used to store [`Entity`] handles to the light segments so they aren't added and
/// despawned every frame. See [`simulate_light_sources`] for details.
#[derive(Resource, Default)]
pub struct LightSegmentCache {
    segments: EnumMap<LightColor, Vec<Entity>>,
}

/// Local variable for [`simulate_light_sources`] used to store the handle to the audio SFX
pub struct LightBounceSfx {
    bounce: [Handle<AudioSource>; 3],
    reflect: [Handle<AudioSource>; 3],
}

impl FromWorld for LightBounceSfx {
    fn from_world(world: &mut World) -> Self {
        let asset_server = world.resource::<AssetServer>();
        LightBounceSfx {
            bounce: [
                asset_server.load("sfx/light/light-bounce-1.wav"),
                asset_server.load("sfx/light/light-bounce-2.wav"),
                asset_server.load("sfx/light/light-bounce-3.wav"),
            ],
            reflect: [
                asset_server.load("sfx/light/light-bounce-1-reflect.wav"),
                asset_server.load("sfx/light/light-bounce-2-reflect.wav"),
                asset_server.load("sfx/light/light-bounce-3-reflect.wav"),
            ],
        }
    }
}

#[derive(Clone, Copy, Debug)]
pub struct LightBeamIntersection {
    pub entity: Entity,
    pub point: Vec2,
    pub time: f32,
}

/// Stores information about the trajectory of a LightBeam
#[derive(Debug)]
pub struct LightBeamPlayback {
    pub intersections: Vec<LightBeamIntersection>,
    pub end_point: Option<Vec2>,
    pub elapsed_time: f32,
}

impl LightBeamPlayback {
    pub fn iter_points<'a>(
        &'a self,
        source: &'a LightBeamSource,
    ) -> impl Iterator<Item = Vec2> + 'a {
        std::iter::once(source.start_pos)
            .chain(
                self.intersections
                    .iter()
                    .map(|intersection| intersection.point),
            )
            .chain(self.end_point.iter().copied())
    }
}

#[derive(Default, Debug, Component)]
pub struct PrevLightBeamPlayback {
    pub intersections: Vec<Option<LightBeamIntersection>>,
}

const LIGHT_MAX_SEGMENTS: usize = 10;

pub fn play_light_beam(
    rapier_context: &mut RapierContext,
    source: &LightBeamSource,
<<<<<<< HEAD
    black_ray_qry: &Query<(Entity, &BlackRayComponent)>,
=======
    q_mirrors: &Query<&Mirror>,
>>>>>>> c7cf0747
) -> LightBeamPlayback {
    let mut ray_pos = source.start_pos;
    let mut ray_dir = source.start_dir;
    let collision_groups = match source.color {
        LightColor::White => CollisionGroups::new(
            GroupLabel::WHITE_RAY,
            GroupLabel::TERRAIN | GroupLabel::PLATFORM | GroupLabel::LIGHT_SENSOR,
        ),
        LightColor::Black => CollisionGroups::new(
            GroupLabel::BLACK_RAY,
            GroupLabel::TERRAIN | GroupLabel::PLATFORM | GroupLabel::LIGHT_SENSOR,
        ),
        LightColor::Blue => CollisionGroups::new(
            GroupLabel::BLUE_RAY,
            GroupLabel::TERRAIN
                | GroupLabel::PLATFORM
                | GroupLabel::LIGHT_SENSOR
                | GroupLabel::WHITE_RAY
                | GroupLabel::BLACK_RAY,
        ),
        _ => CollisionGroups::new(
            GroupLabel::LIGHT_RAY,
            GroupLabel::TERRAIN
                | GroupLabel::PLATFORM
                | GroupLabel::LIGHT_SENSOR
                | GroupLabel::WHITE_RAY
                | GroupLabel::BLACK_RAY,
        ),
    };

    let mut ray_qry = QueryFilter::new().groups(collision_groups);
    let mut remaining_time = source.time_traveled;

    let mut playback = LightBeamPlayback {
        intersections: vec![],
        end_point: None,
        elapsed_time: 0.0,
    };

    // for _ in 0..source.color.num_bounces() + 1 {
    let num_segments = source.color.num_bounces() + 1;

    let mut i = 0;
    let mut extra_bounces_from_mirror = 0;
    while i < num_segments + extra_bounces_from_mirror && i <= LIGHT_MAX_SEGMENTS {
        let Some((entity, intersection)) =
            rapier_context.cast_ray_and_get_normal(ray_pos, ray_dir, remaining_time, true, ray_qry)
        else {
            let final_point = ray_pos + ray_dir * remaining_time;
            playback.elapsed_time += remaining_time;
            playback.end_point = Some(final_point);
            break;
        };
        if q_mirrors.contains(entity) {
            extra_bounces_from_mirror += 1;
        }

        // if inside something???
        if intersection.time_of_impact < 0.01 {
            break;
        }

        playback.elapsed_time += intersection.time_of_impact;
        remaining_time -= intersection.time_of_impact;

        playback.intersections.push(LightBeamIntersection {
            entity,
            point: intersection.point,
            time: playback.elapsed_time,
        });

        ray_pos = intersection.point;
        ray_dir = ray_dir.reflect(intersection.normal);
        ray_qry = ray_qry.exclude_collider(entity);
<<<<<<< HEAD

        let mut found_black_ray_collision:i32 = 0;
        for (found_entity, _) in black_ray_qry.iter() {
            if found_entity == entity {
                found_black_ray_collision = 1;
                break;
            }
        }
        if found_black_ray_collision == 1 {
            break;
        }
=======
        i += 1;
>>>>>>> c7cf0747
    }

    playback
}

#[derive(Default, Component)]
pub struct LightBeamPoints(Vec<Vec2>);

/// [`System`] that runs on [`Update`], calculating the [`Transform`] of light segments from the
/// corresponding [`LightBeamSource`]. Note that this calculation happens every frame, so instead of
/// rapidly spawning/despawning the entities, we spawn them and cache them in the
/// [`LightSegmentCache`], then modify their [`Visibility`] and [`Transform`]s.
///
/// If needed, optimization work can be done by recalculating only segments that are currently
/// changing (segments already "stabilized" usually won't move).
#[allow(clippy::too_many_arguments)]
pub fn simulate_light_sources(
    mut commands: Commands,
    mut q_light_sources: Query<(Entity, &mut LightBeamSource, &mut PrevLightBeamPlayback)>,
    q_black_ray: Query<(Entity, &BlackRayComponent)>,
    mut q_rapier: Query<&mut RapierContext>,
    mut q_light_sensor: Query<&mut LightSensor>,
    // used to tell if a collision was against a white beam (a different sound is played)
    q_segments: Query<&LightSegment, Without<LightSegmentZMarker>>,
    light_bounce_sfx: Local<LightBounceSfx>,
    q_mirrors: Query<&Mirror>,
    mut ev_spark_explosion: EventWriter<SparkExplosionEvent>,
) {
    let Ok(rapier_context) = q_rapier.get_single_mut() else {
        return;
    };
    // Reborrow!!!
    let rapier_context = rapier_context.into_inner();

    for (source_entity, mut source, mut prev_playback) in q_light_sources.iter_mut() {
<<<<<<< HEAD
        let playback = play_light_beam(rapier_context, &source, &q_black_ray);
=======
        let playback = play_light_beam(rapier_context, &source, &q_mirrors);
>>>>>>> c7cf0747

        let mut pts: Vec<Vec2> = playback.iter_points(&source).collect();

        let intersections = playback.intersections.len();
        for i in 0..intersections {
            let prev_x = prev_playback.intersections.get(i).cloned().flatten();
            let new_x = playback.intersections[i];

            let is_same_intersection = prev_x.is_some_and(|prev_x| prev_x.entity == new_x.entity);

            // diff intersection
            if !is_same_intersection {
                let is_closer = prev_x.is_none_or(|prev_x| prev_x.time > new_x.time);

                // remvoe all points after the current intersection
                pts.truncate(i + 2);

                let add_intersection = prev_x.is_none() || is_closer;
                let remove_intersection = prev_x.is_some();
                let play_sound = prev_x.is_none();

                // handle remove before add because it could be the case that both are true
                if remove_intersection {
                    pts[i + 1] = prev_x.unwrap().point;
                    if let Ok(mut sensor) = q_light_sensor.get_mut(prev_x.unwrap().entity) {
                        sensor.hit_by[source.color] = false;
                    }
                    prev_playback.intersections[i] = None;
                    source.time_traveled = prev_x.unwrap().time;
                }

                if add_intersection {
                    pts[i + 1] = new_x.point;
                    if let Ok(mut sensor) = q_light_sensor.get_mut(new_x.entity) {
                        sensor.hit_by[source.color] = true;
                    }
                    if i >= prev_playback.intersections.len() {
                        assert!(i == prev_playback.intersections.len());
                        prev_playback.intersections.push(Some(new_x));
                    } else {
                        prev_playback.intersections[i] = Some(new_x);
                    }
                    source.time_traveled = new_x.time;
                }

                if play_sound && source.color != LightColor::Black {
                    let reflect = match q_segments.get(new_x.entity) {
                        Ok(segment) => segment.color == LightColor::White,
                        _ => false,
                    };
                    let audio = if reflect {
                        light_bounce_sfx
                            .reflect
                            .get(i)
                            .unwrap_or(&light_bounce_sfx.reflect[2])
                    } else {
                        light_bounce_sfx
                            .bounce
                            .get(i)
                            .unwrap_or(&light_bounce_sfx.bounce[2])
                    }
                    .clone();
                    ev_spark_explosion.send(SparkExplosionEvent {
                        pos: new_x.point,
                        color: source.color.light_beam_color(),
                    });
                    commands
                        .entity(new_x.entity)
                        .with_child((AudioPlayer::new(audio), PlaybackSettings::DESPAWN));
                }

                prev_playback.intersections.truncate(i + 1);
                break;
            } else {
                // keep on updating the previous intersection buffer because this could be a moving
                // platform
                prev_playback.intersections[i] = Some(new_x);
            }
        }
        commands.entity(source_entity).insert(LightBeamPoints(pts));
    }
}

pub fn spawn_needed_segments(
    mut commands: Commands,
    q_light_sources: Query<(&LightBeamSource, &LightBeamPoints)>,
    mut segment_cache: ResMut<LightSegmentCache>,
    light_render_data: Res<LightRenderData>,
) {
    for (source, pts) in q_light_sources.iter() {
        let segments = pts.0.len() - 1;
        // lazily spawn segment entities until there are enough segments to display the light beam
        // path
        while segment_cache.segments[source.color].len() < segments.min(LIGHT_MAX_SEGMENTS) {
            let id = commands
                .spawn(LightSegmentBundle {
                    segment: LightSegment {
                        color: source.color,
                    },
                    mesh: light_render_data.mesh.clone(),
                    material: light_render_data.material_map[source.color].clone(),
                    visibility: Visibility::Hidden,
                    transform: Transform::default(),
                    line_light: LineLight2d {
                        color: source.color.lighting_color().extend(1.0),
                        half_length: 10.0,
                        radius: 20.0,
                        volumetric_intensity: 0.008,
                    },
                })
                .id();
            // White beams need colliders
            if source.color == LightColor::White {
                commands.entity(id).insert((
                    Collider::cuboid(0.5, 0.5),
                    Sensor,
                    CollisionGroups::new(
                        GroupLabel::WHITE_RAY,
                        GroupLabel::TERRAIN
                            | GroupLabel::PLATFORM
                            | GroupLabel::LIGHT_SENSOR
                            | GroupLabel::LIGHT_RAY
                            | GroupLabel::BLUE_RAY
                            | GroupLabel::BLACK_RAY,
                    ),
                ));
            }
            // Black beams need Black_Ray_Component and colliders
            if source.color == LightColor::Black {
                commands.entity(id).insert((BlackRayComponent, Sensor, Collider::cuboid(0.5, 0.5), CollisionGroups::new(GroupLabel::BLACK_RAY,
                    GroupLabel::TERRAIN
                        | GroupLabel::PLATFORM
                        | GroupLabel::LIGHT_SENSOR
                        | GroupLabel::LIGHT_RAY
                        | GroupLabel::BLUE_RAY
                        | GroupLabel::WHITE_RAY,
                )));
            }
            segment_cache.segments[source.color].push(id);
        }
    }
}

pub fn visually_sync_segments(
    q_light_sources: Query<(&LightBeamSource, &LightBeamPoints)>,
    segment_cache: Res<LightSegmentCache>,
    mut q_segments: Query<(&mut LineLight2d, &mut Transform, &mut Visibility), With<LightSegment>>,
    q_light_segment_z: Query<&GlobalTransform, With<LightSegmentZMarker>>,
) {
    let Ok(light_segment_z) = q_light_segment_z.get_single() else {
        return;
    };
    for (source, pts) in q_light_sources.iter() {
        let pts = &pts.0;
        // use the light beam path to set the transform of the segments currently in the cache
        for (i, segment) in segment_cache.segments[source.color].iter().enumerate() {
            let Ok((mut line_light, mut c_transform, mut c_visibility)) =
                q_segments.get_mut(*segment)
            else {
                panic!("Segment doesn't have transform or visibility!");
            };
            if i + 1 < pts.len() && pts[i].distance(pts[i + 1]) > 0.1 {
                let midpoint = pts[i]
                    .midpoint(pts[i + 1])
                    .extend(light_segment_z.translation().z);
                let scale = Vec3::new(pts[i].distance(pts[i + 1]), 1., 1.);
                let rotation = (pts[i + 1] - pts[i]).to_angle();

                let transform = Transform::from_translation(midpoint)
                    .with_scale(scale)
                    .with_rotation(Quat::from_rotation_z(rotation));

                line_light.half_length = scale.x / 2.0;
                *c_transform = transform;
                *c_visibility = Visibility::Visible;
            } else {
                // required for white beam
                line_light.half_length = 0.0;
                *c_transform = Transform::default();
                *c_visibility = Visibility::Hidden;
            }
        }
    }
}

/// [`System`] that runs on [`FixedUpdate`], advancing the distance the light beam can travel.
pub fn tick_light_sources(mut q_light_sources: Query<&mut LightBeamSource>) {
    for mut source in q_light_sources.iter_mut() {
        source.time_traveled += LIGHT_SPEED;
    }
}

/// [`System`] that is responsible for hiding all of the [`LightSegment`](LightSegmentBundle)s
/// and despawning [`LightBeamSource`]s when the level changes.
pub fn cleanup_light_sources(
    mut commands: Commands,
    q_light_sources: Query<(Entity, &LightBeamSource)>,
    segment_cache: Res<LightSegmentCache>,
    mut q_segments: Query<(&mut Transform, &mut Visibility), With<LightSegment>>,
) {
    // FIXME: should make these entities children of the level so that they are despawned
    // automagically (?)

    for (entity, light_beam_source) in q_light_sources.iter() {
        if light_beam_source.color != LightColor::Black {
            commands.entity(entity).despawn_recursive();
        }
    }

    segment_cache.segments.iter().for_each(|(_, items)| {
        for &entity in items.iter() {
            let (mut transform, mut visibility) = q_segments
                .get_mut(entity)
                .expect("Segment should have visibility");

            // required for white beam
            *transform = Transform::default();
            *visibility = Visibility::Hidden;
        }
    });
}<|MERGE_RESOLUTION|>--- conflicted
+++ resolved
@@ -3,7 +3,8 @@
 use enum_map::EnumMap;
 
 use super::{
-    render::{LightMaterial, LightRenderData}, BlackRayComponent, LightBeamSource, LightColor, LightSegmentZMarker, LIGHT_SPEED
+    render::{LightMaterial, LightRenderData},
+    BlackRayComponent, LightBeamSource, LightColor, LightSegmentZMarker, LIGHT_SPEED,
 };
 use crate::{
     level::{mirror::Mirror, sensor::LightSensor},
@@ -100,11 +101,8 @@
 pub fn play_light_beam(
     rapier_context: &mut RapierContext,
     source: &LightBeamSource,
-<<<<<<< HEAD
     black_ray_qry: &Query<(Entity, &BlackRayComponent)>,
-=======
     q_mirrors: &Query<&Mirror>,
->>>>>>> c7cf0747
 ) -> LightBeamPlayback {
     let mut ray_pos = source.start_pos;
     let mut ray_dir = source.start_dir;
@@ -179,21 +177,11 @@
         ray_pos = intersection.point;
         ray_dir = ray_dir.reflect(intersection.normal);
         ray_qry = ray_qry.exclude_collider(entity);
-<<<<<<< HEAD
-
-        let mut found_black_ray_collision:i32 = 0;
-        for (found_entity, _) in black_ray_qry.iter() {
-            if found_entity == entity {
-                found_black_ray_collision = 1;
-                break;
-            }
-        }
-        if found_black_ray_collision == 1 {
+
+        if black_ray_qry.get(entity).is_ok() {
             break;
         }
-=======
         i += 1;
->>>>>>> c7cf0747
     }
 
     playback
@@ -229,12 +217,7 @@
     let rapier_context = rapier_context.into_inner();
 
     for (source_entity, mut source, mut prev_playback) in q_light_sources.iter_mut() {
-<<<<<<< HEAD
-        let playback = play_light_beam(rapier_context, &source, &q_black_ray);
-=======
-        let playback = play_light_beam(rapier_context, &source, &q_mirrors);
->>>>>>> c7cf0747
-
+        let playback = play_light_beam(rapier_context, &source, &q_black_ray, &q_mirrors);
         let mut pts: Vec<Vec2> = playback.iter_points(&source).collect();
 
         let intersections = playback.intersections.len();
@@ -363,14 +346,20 @@
             }
             // Black beams need Black_Ray_Component and colliders
             if source.color == LightColor::Black {
-                commands.entity(id).insert((BlackRayComponent, Sensor, Collider::cuboid(0.5, 0.5), CollisionGroups::new(GroupLabel::BLACK_RAY,
-                    GroupLabel::TERRAIN
-                        | GroupLabel::PLATFORM
-                        | GroupLabel::LIGHT_SENSOR
-                        | GroupLabel::LIGHT_RAY
-                        | GroupLabel::BLUE_RAY
-                        | GroupLabel::WHITE_RAY,
-                )));
+                commands.entity(id).insert((
+                    BlackRayComponent,
+                    Sensor,
+                    Collider::cuboid(0.5, 0.5),
+                    CollisionGroups::new(
+                        GroupLabel::BLACK_RAY,
+                        GroupLabel::TERRAIN
+                            | GroupLabel::PLATFORM
+                            | GroupLabel::LIGHT_SENSOR
+                            | GroupLabel::LIGHT_RAY
+                            | GroupLabel::BLUE_RAY
+                            | GroupLabel::WHITE_RAY,
+                    ),
+                ));
             }
             segment_cache.segments[source.color].push(id);
         }
