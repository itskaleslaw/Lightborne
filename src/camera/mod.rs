--- conflicted
+++ resolved
@@ -9,12 +9,8 @@
 use bevy_rapier2d::plugin::PhysicsSet;
 
 use crate::{
-<<<<<<< HEAD
     level::{switch_level, CurrentLevel, LevelSystems},
-=======
-    level::{CurrentLevel, LevelSystems},
     lighting::AmbientLight2d,
->>>>>>> 395400be
     player::PlayerMarker,
 };
 
