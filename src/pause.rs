use bevy::{input::common_conditions::input_just_pressed, prelude::*, ui::widget::NodeImageMode};

use crate::shared::GameState;

pub struct PausePlugin;

impl Plugin for PausePlugin {
    fn build(&self, app: &mut App) {
        app.add_systems(Startup, spawn_pause)
            .add_systems(OnEnter(GameState::Paused), show_pause::<true>)
            .add_systems(OnExit(GameState::Paused), show_pause::<false>)
            .add_systems(
                Update,
                toggle_pause.run_if(input_just_pressed(KeyCode::Escape)),
            );
    }
}

#[derive(Component)]
pub struct PauseMarker;

fn spawn_pause(mut commands: Commands, asset_server: Res<AssetServer>) {
    commands
        .spawn((
            Node {
                width: Val::Percent(100.0),
                height: Val::Percent(100.0),
                ..default()
            },
            Visibility::Hidden,
            PauseMarker,
        ))
        .with_child((
            ImageNode::from(asset_server.load("ui/m2_pause.png")).with_mode(NodeImageMode::Stretch),
            Node {
                width: Val::Percent(100.0),
                height: Val::Percent(100.0),
                ..default()
            },
        ));
}

fn show_pause<const SHOW: bool>(mut query: Query<&mut Visibility, With<PauseMarker>>) {
    let Ok(mut pause_visibility) = query.get_single_mut() else {
        return;
    };
    *pause_visibility = if SHOW {
        Visibility::Visible
    } else {
        Visibility::Hidden
    };
}

fn toggle_pause(state: Res<State<GameState>>, mut next_state: ResMut<NextState<GameState>>) {
<<<<<<< HEAD
    match state.get() {
        GameState::Paused => next_state.set(GameState::Playing),
        GameState::Playing => next_state.set(GameState::Paused),
        _ => {}
    }
=======
    next_state.set(match state.get() {
        GameState::Paused => GameState::Playing,
        GameState::Playing => GameState::Paused,
        _ => state.get().clone(),
    })
>>>>>>> c3ba69a3
}<|MERGE_RESOLUTION|>--- conflicted
+++ resolved
@@ -52,17 +52,9 @@
 }
 
 fn toggle_pause(state: Res<State<GameState>>, mut next_state: ResMut<NextState<GameState>>) {
-<<<<<<< HEAD
     match state.get() {
         GameState::Paused => next_state.set(GameState::Playing),
         GameState::Playing => next_state.set(GameState::Paused),
         _ => {}
     }
-=======
-    next_state.set(match state.get() {
-        GameState::Paused => GameState::Playing,
-        GameState::Playing => GameState::Paused,
-        _ => state.get().clone(),
-    })
->>>>>>> c3ba69a3
 }