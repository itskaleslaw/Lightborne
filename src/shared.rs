use bevy::prelude::*;
use bevy_rapier2d::prelude::*;

pub const LYRA_RESPAWN_EPSILON: f32 = 3.0;

/// Labels used for rapier_2d [`CollisionGroups`]
pub struct GroupLabel;

impl GroupLabel {
    pub const PLAYER_COLLIDER: Group = Group::GROUP_1;
    pub const PLAYER_SENSOR: Group = Group::GROUP_2;
    pub const TERRAIN: Group = Group::GROUP_3;
    pub const LIGHT_RAY: Group = Group::GROUP_4;
    pub const LIGHT_SENSOR: Group = Group::GROUP_5;
    pub const HURT_BOX: Group = Group::GROUP_6;
    pub const WHITE_RAY: Group = Group::GROUP_7;
    pub const STRAND: Group = Group::GROUP_8;
    pub const BLUE_RAY: Group = Group::GROUP_9;
<<<<<<< HEAD
    pub const PLATFORM: Group = Group::GROUP_10;
=======
    pub const CRYSTAL_SHARD: Group = Group::GROUP_10;
>>>>>>> 0e692419
    pub const ALL: Group = Group::from_bits_truncate(!0);
}

#[derive(States, Debug, Clone, PartialEq, Eq, Hash)]
pub enum GameState {
    Playing,
    Animating,
    Paused,
    Ui,
}

#[derive(SubStates, Default, Debug, Clone, PartialEq, Eq, Hash)]
#[source(GameState = GameState::Animating)]
pub enum AnimationState {
    #[default]
    Switch,
    Respawn,
    Shard,
}

#[derive(SubStates, Default, Debug, Clone, PartialEq, Eq, Hash)]
#[source(GameState = GameState::Ui)]
pub enum UiState {
    #[default]
    LevelSelect,
}

#[derive(Event, PartialEq, Eq)]
pub enum ResetLevel {
    /// Sent to run systems that reset the player state on respawn. If you are trying to kill the
    /// player, use `KillPlayerEvent` instead
    Respawn,
    /// Sent to run systems that reset the level state on level switch
    Switching,
}<|MERGE_RESOLUTION|>--- conflicted
+++ resolved
@@ -16,11 +16,8 @@
     pub const WHITE_RAY: Group = Group::GROUP_7;
     pub const STRAND: Group = Group::GROUP_8;
     pub const BLUE_RAY: Group = Group::GROUP_9;
-<<<<<<< HEAD
-    pub const PLATFORM: Group = Group::GROUP_10;
-=======
     pub const CRYSTAL_SHARD: Group = Group::GROUP_10;
->>>>>>> 0e692419
+    pub const PLATFORM: Group = Group::GROUP_11;
     pub const ALL: Group = Group::from_bits_truncate(!0);
 }
 
